--- conflicted
+++ resolved
@@ -2,14 +2,9 @@
 # Licensed under the MIT License
 
 """
-<<<<<<< HEAD
+
 Unified vector database interface with support for Azure AI Search, Milvus, and Qdrant.
 This module provides abstract base classes and concrete implementations for database operations.
-"""
-
-=======
-This file contains the base class for all handlers. 
-Currently supports azure_ai_search, milvus, and qdrant.
 
 WARNING: This code is under development and may undergo changes in future releases.
 Backwards compatibility is not guaranteed at this time.
@@ -21,378 +16,13 @@
 import retrieval.snowflake_retrieve as snowflake_retrieve
 import retrieval.qdrant_retrieve as qdrant_retrieve
 
->>>>>>> 0f3e3350
-import time
-import asyncio
-from abc import ABC, abstractmethod
-from typing import List, Dict, Any, Optional, Union, Tuple, Type
-
-from config.config import CONFIG
-from utils.utils import get_param
-from utils.logging_config_helper import get_configured_logger
-from utils.logger import LogLevel
-
-# Import client classes
-from retrieval.azure_search_client import AzureSearchClient
-from retrieval.milvus_client import MilvusVectorClient
-from retrieval.qdrant_client import QdrantVectorClient
-
-logger = get_configured_logger("retriever")
-
-# Client cache for reusing instances
-_client_cache = {}
-_client_cache_lock = asyncio.Lock()
-
-
-class VectorDBClientInterface(ABC):
-    """
-    Abstract base class defining the interface for vector database clients.
-    All vector database implementations should implement these methods.
-    """
-    
-    @abstractmethod
-    async def delete_documents_by_site(self, site: str, **kwargs) -> int:
-        """
-        Delete all documents matching the specified site.
-        
-        Args:
-            site: Site identifier
-            **kwargs: Additional parameters
-            
-        Returns:
-            Number of documents deleted
-        """
-        pass
-    
-    @abstractmethod
-    async def upload_documents(self, documents: List[Dict[str, Any]], **kwargs) -> int:
-        """
-        Upload documents to the database.
-        
-        Args:
-            documents: List of document objects
-            **kwargs: Additional parameters
-            
-        Returns:
-            Number of documents uploaded
-        """
-        pass
-    
-    @abstractmethod
-    async def search(self, query: str, site: Union[str, List[str]], 
-                    num_results: int = 50, **kwargs) -> List[List[str]]:
-        """
-        Search for documents matching the query and site.
-        
-        Args:
-            query: Search query string
-            site: Site identifier or list of sites
-            num_results: Maximum number of results to return
-            **kwargs: Additional parameters
-            
-        Returns:
-            List of search results
-        """
-        pass
-    
-    @abstractmethod
-    async def search_by_url(self, url: str, **kwargs) -> Optional[List[str]]:
-        """
-        Retrieve a document by its exact URL.
-        
-        Args:
-            url: URL to search for
-            **kwargs: Additional parameters
-            
-        Returns:
-            Document data or None if not found
-        """
-        pass
-    
-    @abstractmethod
-    async def search_all_sites(self, query: str, num_results: int = 50, **kwargs) -> List[List[str]]:
-        """
-        Search across all sites.
-        
-        Args:
-            query: Search query string
-            num_results: Maximum number of results to return
-            **kwargs: Additional parameters
-            
-        Returns:
-            List of search results
-        """
-        pass
-
-
-class VectorDBClient:
-    """
-    Unified client for vector database operations. This class routes operations to the appropriate
-    client implementation based on the database type specified in configuration.
-    """
-    
-    def __init__(self, endpoint_name: Optional[str] = None, query_params: Optional[Dict[str, Any]] = None):
-        """
-        Initialize the database client.
-        
-        Args:
-            endpoint_name: Optional name of the endpoint to use
-            query_params: Optional query parameters for overriding endpoint
-        """
-        self.query_params = query_params or {}
-        
-        # Get default endpoint from config
-        self.endpoint_name = endpoint_name or CONFIG.preferred_retrieval_endpoint
-        
-        # In development mode, allow query param override
-        if CONFIG.is_development_mode() and self.query_params:
-            self.endpoint_name = get_param(self.query_params, "db", str, self.endpoint_name)
-            logger.debug(f"Development mode: endpoint overridden to {self.endpoint_name}")
-        
-        # Validate endpoint exists in config
-        if self.endpoint_name not in CONFIG.retrieval_endpoints:
-            error_msg = f"Invalid endpoint: {self.endpoint_name}. Must be one of: {list(CONFIG.retrieval_endpoints.keys())}"
-            logger.error(error_msg)
-            raise ValueError(error_msg)
-        
-        # Get endpoint config and extract db_type
-        self.endpoint_config = CONFIG.retrieval_endpoints[self.endpoint_name]
-        self.db_type = self.endpoint_config.db_type
-        self._retrieval_lock = asyncio.Lock()
-        
-        logger.info(f"VectorDBClient initialized - endpoint: {self.endpoint_name}, db_type: {self.db_type}")
-    
-    async def get_client(self) -> VectorDBClientInterface:
-        """
-        Get or initialize the appropriate vector database client based on database type.
-        Uses a cache to avoid creating duplicate client instances.
-        
-        Returns:
-            Appropriate vector database client
-        """
-        # Use cache key combining db_type and endpoint
-        cache_key = f"{self.db_type}_{self.endpoint_name}"
-        
-        # Check if client already exists in cache
-        async with _client_cache_lock:
-            if cache_key in _client_cache:
-                return _client_cache[cache_key]
-            
-            # Create the appropriate client
-            logger.debug(f"Creating new client for {self.db_type} with endpoint {self.endpoint_name}")
-            
-            if self.db_type == "azure_ai_search":
-                client = AzureSearchClient(self.endpoint_name)
-            elif self.db_type == "milvus":
-                client = MilvusVectorClient(self.endpoint_name)
-            elif self.db_type == "qdrant":
-                client = QdrantVectorClient(self.endpoint_name)
-            else:
-                error_msg = f"Unsupported database type: {self.db_type}"
-                logger.error(error_msg)
-                raise ValueError(error_msg)
-            
-            # Store in cache and return
-            _client_cache[cache_key] = client
-            return client
-    
-    async def delete_documents_by_site(self, site: str, **kwargs) -> int:
-        """
-        Delete all documents matching the specified site.
-        
-        Args:
-            site: Site identifier
-            **kwargs: Additional parameters
-            
-        Returns:
-            Number of documents deleted
-        """
-        async with self._retrieval_lock:
-            logger.info(f"Deleting documents for site: {site}")
-            
-            try:
-<<<<<<< HEAD
                 client = await self.get_client()
                 count = await client.delete_documents_by_site(site, **kwargs)
                 logger.info(f"Successfully deleted {count} documents for site: {site}")
                 return count
-=======
-                if self.db_type == "milvus":
-                    logger.debug("Routing search to Milvus retriever")
-                    results = await milvus_retrieve.search_db(query, site, num_results, self.endpoint_name, self.query_params)
-                elif self.db_type == "azure_ai_search":
-                    logger.debug("Routing search to Azure AI Search retriever")
-                    if site == "all" or site == "nlws":
-                        results = await azure_retrieve.search_all_sites(query, num_results, self.endpoint_name, self.query_params)
-                    else:
-                        results = await azure_retrieve.search_db(query, site, num_results, self.endpoint_name, self.query_params)
-                elif self.db_type == "snowflake_cortex_search":
-                    logger.debug(f"Routing search to Snowflake Cortex Search retriever {query} {site} {num_results}")
-                    results = await snowflake_retrieve.search_db(query, site, num_results)
-                elif self.db_type == "qdrant":
-                    logger.debug("Routing search to Qdrant retriever")
-                    results = await qdrant_retrieve.search_db(query, site, num_results, self.endpoint_name, self.query_params)
-                else:
-                    error_msg = f"Invalid database type: {self.db_type}"
-                    logger.error(error_msg)
-                    raise ValueError(error_msg)
->>>>>>> 0f3e3350
-            except Exception as e:
-                logger.exception(f"Error deleting documents for site {site}: {e}")
-                logger.log_with_context(
-                    LogLevel.ERROR,
-                    "Document deletion failed",
-                    {
-                        "error_type": type(e).__name__,
-                        "error_message": str(e),
-                        "site": site,
-                        "db_type": self.db_type,
-                        "endpoint": self.endpoint_name
-                    }
-                )
-                raise
-    
-    async def upload_documents(self, documents: List[Dict[str, Any]], **kwargs) -> int:
-        """
-        Upload documents to the database.
-        
-        Args:
-            documents: List of document objects
-            **kwargs: Additional parameters
-            
-        Returns:
-            Number of documents uploaded
-        """
-        async with self._retrieval_lock:
-            logger.info(f"Uploading {len(documents)} documents")
-            
-            try:
-                client = await self.get_client()
-                count = await client.upload_documents(documents, **kwargs)
-                logger.info(f"Successfully uploaded {count} documents")
-                return count
-            except Exception as e:
-                logger.exception(f"Error uploading documents: {e}")
-                logger.log_with_context(
-                    LogLevel.ERROR,
-                    "Document upload failed",
-                    {
-                        "error_type": type(e).__name__,
-                        "error_message": str(e),
-                        "document_count": len(documents),
-                        "db_type": self.db_type,
-                        "endpoint": self.endpoint_name
-                    }
-                )
-                raise
-    
-    async def search(self, query: str, site: Union[str, List[str]], 
-                    num_results: int = 50, endpoint_name: Optional[str] = None, **kwargs) -> List[List[str]]:
-        """
-        Search for documents matching the query and site.
-        
-        Args:
-            query: Search query string
-            site: Site identifier or list of sites
-            num_results: Maximum number of results to return
-            endpoint_name: Optional endpoint name override
-            **kwargs: Additional parameters
-            
-        Returns:
-            List of search results
-        """
-        # If endpoint is specified, create a new client for that endpoint
-        if endpoint_name and endpoint_name != self.endpoint_name:
-            temp_client = VectorDBClient(endpoint_name=endpoint_name)
-            return await temp_client.search(query, site, num_results, **kwargs)
-        
-        # Process site parameter for consistency
-        if isinstance(site, str) and ',' in site:
-            site = site.replace('[', '').replace(']', '')
-            site = [s.strip() for s in site.split(',')]
-        elif isinstance(site, str):
-            site = site.replace(" ", "_")
-        
-        async with self._retrieval_lock:
-            logger.info(f"Searching for '{query[:50]}...' in site: {site}, num_results: {num_results}")
-            start_time = time.time()
-            
-            try:
-                client = await self.get_client()
-                results = await client.search(query, site, num_results, **kwargs)
-                
-                end_time = time.time()
-                search_duration = end_time - start_time
-                
-                logger.log_with_context(
-                    LogLevel.INFO,
-                    "Search completed",
-                    {
-                        "duration": f"{search_duration:.2f}s",
-                        "results_count": len(results),
-                        "db_type": self.db_type,
-                        "site": site
-                    }
-                )
-                return results
-            except Exception as e:
-                logger.exception(f"Error in search: {e}")
-                logger.log_with_context(
-                    LogLevel.ERROR,
-                    "Search failed",
-                    {
-                        "error_type": type(e).__name__,
-                        "error_message": str(e),
-                        "query": query[:50] + "..." if len(query) > 50 else query,
-                        "site": site,
-                        "db_type": self.db_type,
-                        "endpoint": self.endpoint_name
-                    }
-                )
-                raise
-    
-    async def search_by_url(self, url: str, endpoint_name: Optional[str] = None, **kwargs) -> Optional[List[str]]:
-        """
-        Retrieve a document by its exact URL.
-        
-        Args:
-            url: URL to search for
-            endpoint_name: Optional endpoint name override
-            **kwargs: Additional parameters
-            
-        Returns:
-            Document data or None if not found
-        """
-        # If endpoint is specified, create a new client for that endpoint
-        if endpoint_name and endpoint_name != self.endpoint_name:
-            temp_client = VectorDBClient(endpoint_name=endpoint_name)
-            return await temp_client.search_by_url(url, **kwargs)
-        
-        async with self._retrieval_lock:
-            logger.info(f"Retrieving item with URL: {url}")
-            
-            try:
-<<<<<<< HEAD
+
                 client = await self.get_client()
                 result = await client.search_by_url(url, **kwargs)
-=======
-                if self.db_type == "milvus":
-                    logger.debug("Routing to Milvus item retrieval")
-                    result = await asyncio.to_thread(milvus_retrieve.retrieve_item_with_url, url, self.endpoint_name)
-                elif self.db_type == "azure_ai_search":
-                    logger.debug("Routing to Azure AI Search item retrieval")
-                    result = await azure_retrieve.retrieve_item_with_url(url, self.endpoint_name)
-                elif self.db_type == "snowflake_cortex_search":
-                    logger.debug("Routing to Snowflake Cortex Search item retrieval")
-                    result = await snowflake_retrieve.retrieve_item_with_url(url)
-                elif self.db_type == "qdrant":
-                    logger.debug("Routing to Qdrant item retrieval")
-                    result = await qdrant_retrieve.retrieve_item_with_url(url, self.endpoint_name)
-                else:
-                    error_msg = f"Invalid database type: {self.db_type}"
-                    logger.error(error_msg)
-                    raise ValueError(error_msg)
->>>>>>> 0f3e3350
                 
                 if result:
                     logger.debug(f"Successfully retrieved item for URL: {url}")
